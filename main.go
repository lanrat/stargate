package main

import (
	"flag"
	"fmt"
	"log"
	"math"
	"math/big"
	"net"
	"os"
	"strconv"

	"github.com/haxii/socks5"
	"golang.org/x/sync/errgroup"
)

// flags
var (
<<<<<<< HEAD
	listenIP     = flag.String("listen", "localhost", "IP to listen on")
	port         = flag.Uint("port", 0, "first port to start listening on")
	random       = flag.Uint("random", 0, "port to use for random proxy server")
	verbose      = flag.Bool("verbose", false, "enable verbose logging")
	printVersion = flag.Bool("version", false, "print version and exit")
=======
	listenIP = flag.String("listen", "localhost", "IP to listen on")
	port     = flag.Uint("port", 0, "first port to start listening on")
	random   = flag.Uint("random", 0, "port to use for random proxy server")
	randsubnet   = flag.Uint("randsubnet", 0, "")
	verbose  = flag.Bool("verbose", false, "enable verbose logging")
>>>>>>> 425ef033
)

var (
	l        = log.New(os.Stderr, "", log.LstdFlags)
	resolver socks5.NameResolver
	version  = "dev"
)

const (
	maxProxies = 10000
)

func main() {
	flag.Parse()
	// check for version flag
	if *printVersion {
		fmt.Println(showVersion())
		return
	}
	if flag.NArg() != 1 {
		flag.Usage = func() {
			fmt.Fprintf(os.Stderr, "Usage of %s: [OPTION]... CIDR\n\tCIDR example: \"192.0.2.0/24\"\nOPTIONS:\n", os.Args[0])
			flag.PrintDefaults()
		}
		flag.Usage()
		return
	}
	proxy := flag.Arg(0)

	if *port == 0 && *random == 0 {
		l.Fatal("no SOCKS proxy ports provided, pass -port and/or -random")
	}

	_, cidr, err := net.ParseCIDR(proxy)
	check(err)

	// calculate number of proxies about to start
	// show warning if too large
	subnetSize := maskSize(&cidr.Mask)
	v("subnet size %s", subnetSize.String())

	// prep network aware resolver
	resolver = &DNSResolver{
		network: getIPNetwork(&cidr.IP),
	}

	var work errgroup.Group
	if *port != 0 {
		// show warning if subnet too large
		if subnetSize.Cmp(big.NewInt(math.MaxInt32)) > 0 {
			l.Fatalf("proxy range provided larger than MaxInt32")
		}
		if subnetSize.Cmp(big.NewInt(maxProxies)) > 0 {
			l.Fatalf("proxy range provided too large %s > %d", subnetSize.String(), maxProxies)
		}

		ipList, err := hosts(cidr)
		check(err)

		// check that random port is outside range of other proxies
		if *random != 0 && *random >= *port && int(*random) < (int(*port)+len(ipList)) {
			l.Fatalf("random port %d inside range %d-%d", *random, *port, int(*port)+len(ipList))
		}

		l.Printf("starting on %s\n", cidr.String())
		started := 0
		for num, ip := range ipList {
			listenPort := num + int(*port)
			ip := ip // https://golang.org/doc/faq#closures_and_goroutines
			started++

			addrStr := net.JoinHostPort(*listenIP, strconv.Itoa(listenPort))
			l.Printf("Starting proxy %s using IP: %s\n", addrStr, ip.String())
			work.Go(func() error {
				return runProxy(ip, addrStr)
			})
		}
		l.Printf("started %d proxies\n", started)
	}

	// start random subnet proxy if -randsubnet set
	if *randsubnet != 0 && *random != 0 {
		rand.Seed(time.Now().Unix())
		work.Go(func() error {
			addrStr := net.JoinHostPort(*listenIP, strconv.Itoa(int(*random)))
			l.Printf("Starting random subnet egress proxy %s\n", addrStr)
			return runRandomSubnetProxy(addrStr, proxy, *randsubnet)
		})
	}

	// start random proxy if -random set
<<<<<<< HEAD
	if *random != 0 {
=======
	if *random != 0 && *randsubnet == 0 {
		rand.Seed(time.Now().Unix())
>>>>>>> 425ef033
		work.Go(func() error {
			addrStr := net.JoinHostPort(*listenIP, strconv.Itoa(int(*random)))
			l.Printf("Starting random egress proxy %s\n", addrStr)
			return runRandomProxy(cidr, addrStr)
		})
	}

	err = work.Wait()
	check(err)
}

// check checks errors
func check(err error) {
	if err != nil {
		l.Fatal(err)
	}
}

// v verbose logging
func v(format string, a ...interface{}) {
	if *verbose {
		l.Printf(format, a...)
	}
}

// showVersion returns a formatted version string for display.
func showVersion() string {
	return fmt.Sprintf("Version: %s", version)
}<|MERGE_RESOLUTION|>--- conflicted
+++ resolved
@@ -16,19 +16,12 @@
 
 // flags
 var (
-<<<<<<< HEAD
 	listenIP     = flag.String("listen", "localhost", "IP to listen on")
 	port         = flag.Uint("port", 0, "first port to start listening on")
 	random       = flag.Uint("random", 0, "port to use for random proxy server")
+	randsubnet   = flag.Uint("randsubnet", 0, "")
 	verbose      = flag.Bool("verbose", false, "enable verbose logging")
-	printVersion = flag.Bool("version", false, "print version and exit")
-=======
-	listenIP = flag.String("listen", "localhost", "IP to listen on")
-	port     = flag.Uint("port", 0, "first port to start listening on")
-	random   = flag.Uint("random", 0, "port to use for random proxy server")
-	randsubnet   = flag.Uint("randsubnet", 0, "")
-	verbose  = flag.Bool("verbose", false, "enable verbose logging")
->>>>>>> 425ef033
+	printVersion = flag.Bool("verbose", false, "enable verbose logging")
 )
 
 var (
@@ -111,7 +104,6 @@
 
 	// start random subnet proxy if -randsubnet set
 	if *randsubnet != 0 && *random != 0 {
-		rand.Seed(time.Now().Unix())
 		work.Go(func() error {
 			addrStr := net.JoinHostPort(*listenIP, strconv.Itoa(int(*random)))
 			l.Printf("Starting random subnet egress proxy %s\n", addrStr)
@@ -120,12 +112,7 @@
 	}
 
 	// start random proxy if -random set
-<<<<<<< HEAD
-	if *random != 0 {
-=======
 	if *random != 0 && *randsubnet == 0 {
-		rand.Seed(time.Now().Unix())
->>>>>>> 425ef033
 		work.Go(func() error {
 			addrStr := net.JoinHostPort(*listenIP, strconv.Itoa(int(*random)))
 			l.Printf("Starting random egress proxy %s\n", addrStr)
